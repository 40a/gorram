# gorram <sup><sub>(WIP)</sub></sup>

![river](https://cloud.githubusercontent.com/assets/3185864/18798443/97829e60-81a0-11e6-99a2-d8a788dd9279.jpg)

<sup><sub>image: &copy; [SubSuid](http://subsuid.deviantart.com/art/River-Tam-Speed-Drawing-282223915)</sub></sup>

<<<<<<< HEAD
It's like a gorram CLI interfacing for any go package.
=======
It'd like a gorram CLI for any go package.
>>>>>>> cc0374ef

Automagically understands how to produce an interface from the command line into
a Go function.

## Examples

Pretty print JSON:

```
$ cat ugly.json | gorram encoding/json.Indent "" $'\t'
{
    "foo" : "bar"
}
```

Calculate a sha256 sum:

```
<<<<<<< HEAD
cat ugly.json | gorram encoding/json.Indent "" "\t"
=======
$ gorram crypto/sha256.Sum256 foo.gz

abcdef012345678
>>>>>>> cc0374ef
```


## How it works

The first time you run Gorram with a specific function name, Gorram analyzes the package function and generates code that is compiled into a go binary.  Gorram intelligently converts stdin or cli arguments into string, []byte, io.Reader, or bytes.Buffer arguments for the function. Output is converted similarly to stdout.

## Future

Support packages other than stdlib.
<|MERGE_RESOLUTION|>--- conflicted
+++ resolved
@@ -4,21 +4,16 @@
 
 <sup><sub>image: &copy; [SubSuid](http://subsuid.deviantart.com/art/River-Tam-Speed-Drawing-282223915)</sub></sup>
 
-<<<<<<< HEAD
-It's like a gorram CLI interfacing for any go package.
-=======
 It'd like a gorram CLI for any go package.
->>>>>>> cc0374ef
 
-Automagically understands how to produce an interface from the command line into
-a Go function.
+Automagically understands how to produce an interface from the command line into a Go function.
 
 ## Examples
 
 Pretty print JSON:
 
 ```
-$ cat ugly.json | gorram encoding/json.Indent "" $'\t'
+$ echo '{ "foo" : "bar" }' | gorram encoding/json.Indent "" $'\t'
 {
     "foo" : "bar"
 }
@@ -27,19 +22,15 @@
 Calculate a sha256 sum:
 
 ```
-<<<<<<< HEAD
-cat ugly.json | gorram encoding/json.Indent "" "\t"
-=======
 $ gorram crypto/sha256.Sum256 foo.gz
 
 abcdef012345678
->>>>>>> cc0374ef
 ```
 
 
 ## How it works
 
-The first time you run Gorram with a specific function name, Gorram analyzes the package function and generates code that is compiled into a go binary.  Gorram intelligently converts stdin or cli arguments into string, []byte, io.Reader, or bytes.Buffer arguments for the function. Output is converted similarly to stdout.
+The first time you run Gorram with a specific function name, Gorram analyzes the package function and generates a .go file, which is then run with go run.  Gorram intelligently converts stdin or cli arguments into string, []byte, io.Reader, or bytes.Buffer arguments for the function. Output is converted similarly to stdout.
 
 ## Future
 
